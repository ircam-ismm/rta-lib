/**
 * @file   rta_complex.h
 * @author Jean-Philippe Lambert
 * @date   Mon Sep 10 11:05:09 2007
 *
 * @brief type wrapper for float, double or long double complex numbers.
 *
 * Default is the same as RTA_REAL_TYPE. Define your RTA_COMPLEX_TYPE to
 * override these.
 * @see rta_configuration.h
 * @see rta_real.h
 *
 * @copyright
 * Copyright (C) 2007 by IRCAM-Centre Georges Pompidou, Paris, France.
 * All rights reserved.
 *
 * License (BSD 3-clause)
 *
 * Redistribution and use in source and binary forms, with or without
 * modification, are permitted provided that the following conditions are met:
 *
 * 1. Redistributions of source code must retain the above copyright notice,
 *    this list of conditions and the following disclaimer.
 * 2. Redistributions in binary form must reproduce the above copyright
 *    notice, this list of conditions and the following disclaimer in the
 *    documentation and/or other materials provided with the distribution.
 * 3. Neither the name of the copyright holder nor the names of its
 *    contributors may be used to endorse or promote products derived from
 *    this software without specific prior written permission.
 *
 * THIS SOFTWARE IS PROVIDED BY THE COPYRIGHT HOLDERS AND CONTRIBUTORS "AS IS"
 * AND ANY EXPRESS OR IMPLIED WARRANTIES, INCLUDING, BUT NOT LIMITED TO, THE
 * IMPLIED WARRANTIES OF MERCHANTABILITY AND FITNESS FOR A PARTICULAR PURPOSE
 * ARE DISCLAIMED. IN NO EVENT SHALL THE COPYRIGHT OWNER OR CONTRIBUTORS BE
 * LIABLE FOR ANY DIRECT, INDIRECT, INCIDENTAL, SPECIAL, EXEMPLARY, OR
 * CONSEQUENTIAL DAMAGES (INCLUDING, BUT NOT LIMITED TO, PROCUREMENT OF
 * SUBSTITUTE GOODS OR SERVICES; LOSS OF USE, DATA, OR PROFITS; OR BUSINESS
 * INTERRUPTION) HOWEVER CAUSED AND ON ANY THEORY OF LIABILITY, WHETHER IN
 * CONTRACT, STRICT LIABILITY, OR TORT (INCLUDING NEGLIGENCE OR OTHERWISE)
 * ARISING IN ANY WAY OUT OF THE USE OF THIS SOFTWARE, EVEN IF ADVISED OF THE
 * POSSIBILITY OF SUCH DAMAGE.
 */

#ifndef _RTA_COMPLEX_H_
#define _RTA_COMPLEX_H_ 1

#include "rta.h"

/* default complex precision is the same as real precision */
#ifndef RTA_COMPLEX_TYPE
# define RTA_COMPLEX_TYPE RTA_REAL_TYPE
#endif

#ifdef WIN32
/* Windows ***************************************************/

# if (RTA_COMPLEX_TYPE == RTA_FLOAT_TYPE)
#   undef rta_complex_t

typedef struct floatcomplex_
{
  float real;
  float imag;
} floatcomplex;

#   define rta_complex_t floatcomplex
#   define inline

static inline rta_complex_t rta_make_complex(float real, float imag)
{
  rta_complex_t z = {real, imag};
  return z;
}
# endif /* float, Windows */

# if (RTA_COMPLEX_TYPE == RTA_DOUBLE_TYPE)
#   undef rta_complex_t

typedef struct complex_
{
  double real;
  double imag;
} complex;

#   define rta_complex_t complex
static inline rta_complex_t rta_make_complex(double real, double imag)
{
  rta_complex_t z = {real, imag};
  return z;
}
# endif /* double, Windows */

# if (RTA_COMPLEX_TYPE == RTA_LONG_DOUBLE_TYPE)
#   undef rta_complex_t

typedef struct complex_
{
  long double real;
  long double imag;
} complex;

#   define rta_complex_t complex
static inline rta_complex_t rta_make_complex(long double real, long double imag)
{
  rta_complex_t z = {real, imag};
  return z;
}
# endif /* long double, Windows */

# define creal(z) ((z).real)
# define cimag(z) ((z).imag)

static inline rta_complex_t rta_add_complex(rta_complex_t a, rta_complex_t b)
{
  rta_complex_t z = {a.real + b.real, a.imag + b.imag};
  return z;
}

static inline rta_complex_t rta_sub_complex(rta_complex_t a, rta_complex_t b)
{
  rta_complex_t z = {a.real - b.real, a.imag - b.imag};
  return z;
}

static inline rta_complex_t rta_mul_complex(rta_complex_t a, rta_complex_t b)
{
  rta_complex_t z = {a.real * b.real - a.imag * b.imag, a.imag * b.real + a.real * b.imag};
  return z;
}

static inline rta_complex_t rta_mul_complex_real(rta_complex_t a, float b)
{
  rta_complex_t z = {a.real * b, a.imag * b};
  return z;
}

static inline rta_complex_t rta_div_complex(rta_complex_t a, rta_complex_t b)
{
  rta_complex_t z = {(a.real * b.real + a.imag * b.imag)/(b.real * b.real + b.imag * b.imag), (b.real * a.imag - a.real * b.imag) / (b.real * b.real + b.imag * b.imag)};
  return z;
}

static inline rta_complex_t rta_conj(rta_complex_t a)
{
  rta_complex_t z = {a.real, -a.imag};
  return z;
}

static inline void rta_set_complex_real(rta_complex_t a, float b)
{
  a.real = b;
  a.imag = 0.0;
}

<<<<<<< HEAD
#define rta_cabs cabs
#define rta_cacos cacos
#define rta_cacosh cacosh
#define rta_carg carg
#define rta_casin casin
#define rta_casinh casinh
#define rta_catan catan
#define rta_catanh catanh
#define rta_ccos ccos
#define rta_ccosh ccosh
#define rta_cexp cexp
#define rta_cimag cimag
#define rta_clog clog
#define rta_cpow cpow
#define rta_cproj cproj
#define rta_creal creal
#define rta_csin csin
#define rta_csinh csinh
#define rta_csqrt csqrt
#define rta_ctan ctan
#define rta_ctanh ctanh

#else /* WIN32 */

#ifndef __cplusplus
#include <complex.h>
#else
#ifdef __APPLE__
#include <sys/cdefs.h>
#undef complex
#define complex _Complex
#undef _Complex_I
#define _Complex_I (__extension__ 1.0iF)
#undef I
#define I _Complex_I
=======
# define rta_cabs cabs
# define rta_cacos cacos
# define rta_cacosh cacosh
# define rta_carg carg
# define rta_casin casin
# define rta_casinh casinh
# define rta_catan catan
# define rta_catanh catanh
# define rta_ccos ccos
# define rta_ccosh ccosh
# define rta_cexp cexp
# define rta_cimag cimag
# define rta_clog clog
# define rta_cpow cpow
# define rta_cproj cproj
# define rta_creal creal
# define rta_csin csin
# define rta_csinh csinh
# define rta_csqrt csqrt
# define rta_ctan ctan
# define rta_ctanh ctanh

/* end WIN32 */
#else 
/* Apple or Linux ***************************************************/

# ifndef __cplusplus
/*  compiling under C */
#   include <complex.h>
# else
/*  compiling under C++ */
#   if defined(__APPLE__) || defined(__GNUC__)
#     include <sys/cdefs.h>
#     undef complex
#     define complex _Complex
#     undef _Complex_I
#     define _Complex_I (__extension__ 1.0iF)
#     undef I
#     define I _Complex_I
>>>>>>> e7848ec2

extern float complex cacosf(float complex);
extern double complex cacos(double complex);
extern long double complex cacosl(long double complex);

extern float complex casinf(float complex);
extern double complex casin(double complex);
extern long double complex casinl(long double complex);

extern float complex catanf(float complex);
extern double complex catan(double complex);
extern long double complex catanl(long double complex);

extern float complex ccosf(float complex);
extern double complex ccos(double complex);
extern long double complex ccosl(long double complex);

extern float complex csinf(float complex);
extern double complex csin(double complex);
extern long double complex csinl(long double complex);

extern float complex ctanf(float complex);
extern double complex ctan(double complex);
extern long double complex ctanl(long double complex);

extern float complex cacoshf(float complex);
extern double complex cacosh(double complex);
extern long double complex cacoshl(long double complex);

extern float complex casinhf(float complex);
extern double complex casinh(double complex);
extern long double complex casinhl(long double complex);

extern float complex catanhf(float complex);
extern double complex catanh(double complex);
extern long double complex catanhl(long double complex);

extern float complex ccoshf(float complex);
extern double complex ccosh(double complex);
extern long double complex ccoshl(long double complex);

extern float complex csinhf(float complex);
extern double complex csinh(double complex);
extern long double complex csinhl(long double complex);

extern float complex ctanhf(float complex);
extern double complex ctanh(double complex);
extern long double complex ctanhl(long double complex);

extern float complex cexpf(float complex);
extern double complex cexp(double complex);
extern long double complex cexpl(long double complex);

extern float complex clogf(float complex);
extern double complex clog(double complex);
extern long double complex clogl(long double complex);

extern float cabsf(float complex);
extern double cabs(double complex);
extern long double cabsl(long double complex);

extern float complex cpowf(float complex, float complex);
extern double complex cpow(double complex, double complex);
extern long double complex cpowl(long double complex, long double complex);

extern float complex csqrtf(float complex);
extern double complex csqrt(double complex);
extern long double complex csqrtl(long double complex);

extern float cargf(float complex);
extern double carg(double complex);
extern long double cargl(long double complex);

extern float cimagf(float complex);
extern double cimag(double complex);
extern long double cimagl(long double complex);

extern float complex conjf(float complex);
extern double complex conj(double complex);
extern long double complex conjl(long double complex);

extern float complex cprojf(float complex);
extern double complex cproj(double complex);
extern long double complex cprojl(long double complex);

extern float crealf(float complex);
extern double creal(double complex);
extern long double creall(long double complex);

<<<<<<< HEAD
#endif /* __APPLE__ */
#endif /* __cplusplus */

#if (RTA_COMPLEX_TYPE == RTA_FLOAT_TYPE)
#undef rta_complex_t
#define rta_complex_t float complex
static inline rta_complex_t rta_make_complex(float real, float imag)
{
#if (__STDC_VERSION__ > 199901L || __DARWIN_C_LEVEL >= __DARWIN_C_FULL) \
     && defined __clang__
  return (rta_complex_t){real, imag};
#else // old gcc way of creating a complex number
  return (real + imag * I);
#endif
=======
#   else /* __APPLE__ or __GNUC__ */
#     error "unknown C++ compiler"
#   endif /* __APPLE__ or __GNUC__ */
# endif /* __cplusplus */

/* complex rta_real_t RTA_MAKE_COMPLEX (rta_real_t real, rta_real_t imag)
   macro to produce a literal complex number from real and imaginary numbers 
   (will be used with float, double, long double arguments) 
*/
# if (__STDC_VERSION__ > 199901L || __DARWIN_C_LEVEL >= __DARWIN_C_FULL)  &&  defined(__clang__)
#   define RTA_MAKE_COMPLEX(real, imag) ((rta_complex_t) {real, imag})
# else // old gcc way of creating a complex number
#   define RTA_MAKE_COMPLEX(real, imag) (real + imag * I)
# endif


# if (RTA_COMPLEX_TYPE == RTA_FLOAT_TYPE)
#   undef rta_complex_t
#   define rta_complex_t float complex
static inline rta_complex_t rta_make_complex(float real, float imag)
{
  return RTA_MAKE_COMPLEX(real, imag);
>>>>>>> e7848ec2
}

#   define rta_cabs cabsf
#   define rta_cacos cacosf
#   define rta_cacosh cacoshf
#   define rta_carg cargf
#   define rta_casin casinf
#   define rta_casinh casinhf
#   define rta_catan catanf
#   define rta_catanh catanhf
#   define rta_ccos ccosf
#   define rta_ccosh ccoshf
#   define rta_cexp cexpf
#   define rta_cimag cimagf
#   define rta_clog clogf
#   define rta_conj conjf
#   define rta_cpow cpowf
#   define rta_cproj cprojf
#   define rta_creal crealf
#   define rta_csin csinf
#   define rta_csinh csinhf
#   define rta_csqrt csqrtf
#   define rta_ctan ctanf
#   define rta_ctanh ctanhf

# endif /* float, Apple or Linux */

# if (RTA_COMPLEX_TYPE == RTA_DOUBLE_TYPE)
#   undef rta_complex_t
#   define rta_complex_t double complex
static inline rta_complex_t rta_make_complex(double real, double imag)
{
<<<<<<< HEAD
#if (__STDC_VERSION__ > 199901L || __DARWIN_C_LEVEL >= __DARWIN_C_FULL) \
&& defined __clang__
    return (rta_complex_t){real, imag};
#else // old gcc way of creating a complex number
  return real + imag * I;
#endif
=======
  return RTA_MAKE_COMPLEX(real, imag);
>>>>>>> e7848ec2
}

#   define rta_cabs cabs
#   define rta_cacos cacos
#   define rta_cacosh cacosh
#   define rta_carg carg
#   define rta_casin casin
#   define rta_casinh casinh
#   define rta_catan catan
#   define rta_catanh catanh
#   define rta_ccos ccos
#   define rta_ccosh ccosh
#   define rta_cexp cexp
#   define rta_cimag cimag
#   define rta_clog clog
#   define rta_conj conj
#   define rta_cpow cpow
#   define rta_cproj cproj
#   define rta_creal creal
#   define rta_csin csin
#   define rta_csinh csinh
#   define rta_csqrt csqrt
#   define rta_ctan ctan
#   define rta_ctanh ctanh

# endif /* double, Apple or Linux */

# if (RTA_COMPLEX_TYPE == RTA_LONG_DOUBLE_TYPE)
#   undef rta_complex_t
#   define rta_complex_t long double complex
static inline rta_complex_t rta_make_complex(long double real, long double imag)
{
<<<<<<< HEAD
#if (__STDC_VERSION__ > 199901L || __DARWIN_C_LEVEL >= __DARWIN_C_FULL) \
&& defined __clang__
    return (rta_complex_t){real, imag};
#else // old gcc way of creating a complex number
  return real + imag * I;
#endif
}

#define rta_cabs cabsl
#define rta_cacos cacosl
#define rta_cacosh cacoshl
#define rta_carg cargl
#define rta_casin casinl
#define rta_casinh casinhl
#define rta_catan catanl
#define rta_catanh catanhl
#define rta_ccos ccosl
#define rta_ccosh ccoshl
#define rta_cexp cexpl
#define rta_cimag cimagl
#define rta_clog clogl
#define rta_conj conjl
#define rta_cpow cpowl
#define rta_cproj cprojl
#define rta_creal creall
#define rta_csin csinl
#define rta_csinh csinhl
#define rta_csqrt csqrtl
#define rta_ctan ctanl
#define rta_ctanh ctanhl

#endif

#define rta_add_complex(a, b) ((a)+(b))
#define rta_sub_complex(a, b) ((a)-(b))
#define rta_mul_complex(a, b) ((a)*(b))
#define rta_div_complex(a, b) ((a)/(b))
#define rta_mul_complex_real(a, b) ((a)*(b))
#define rta_set_complex_real(a, b) ((a) = (b))

=======
  return RTA_MAKE_COMPLEX(real, imag);
}

#   define rta_cabs cabsl
#   define rta_cacos cacosl
#   define rta_cacosh cacoshl
#   define rta_carg cargl
#   define rta_casin casinl
#   define rta_casinh casinhl
#   define rta_catan catanl
#   define rta_catanh catanhl
#   define rta_ccos ccosl
#   define rta_ccosh ccoshl
#   define rta_cexp cexpl
#   define rta_cimag cimagl
#   define rta_clog clogl
#   define rta_conj conjl
#   define rta_cpow cpowl
#   define rta_cproj cprojl
#   define rta_creal creall
#   define rta_csin csinl
#   define rta_csinh csinhl
#   define rta_csqrt csqrtl
#   define rta_ctan ctanl
#   define rta_ctanh ctanhl

# endif /* long double, Apple or Linux */

# define rta_add_complex(a, b) ((a)+(b))
# define rta_sub_complex(a, b) ((a)-(b))
# define rta_mul_complex(a, b) ((a)*(b))
# define rta_div_complex(a, b) ((a)/(b))
# define rta_mul_complex_real(a, b) ((a)*(b))
# define rta_set_complex_real(a, b) ((a) = (b))

/* end Apple or Linux */
>>>>>>> e7848ec2
#endif /* platform (WIN32 or APPLE) */

#endif /* _RTA_COMPLEX_H_ */<|MERGE_RESOLUTION|>--- conflicted
+++ resolved
@@ -152,43 +152,6 @@
   a.imag = 0.0;
 }
 
-<<<<<<< HEAD
-#define rta_cabs cabs
-#define rta_cacos cacos
-#define rta_cacosh cacosh
-#define rta_carg carg
-#define rta_casin casin
-#define rta_casinh casinh
-#define rta_catan catan
-#define rta_catanh catanh
-#define rta_ccos ccos
-#define rta_ccosh ccosh
-#define rta_cexp cexp
-#define rta_cimag cimag
-#define rta_clog clog
-#define rta_cpow cpow
-#define rta_cproj cproj
-#define rta_creal creal
-#define rta_csin csin
-#define rta_csinh csinh
-#define rta_csqrt csqrt
-#define rta_ctan ctan
-#define rta_ctanh ctanh
-
-#else /* WIN32 */
-
-#ifndef __cplusplus
-#include <complex.h>
-#else
-#ifdef __APPLE__
-#include <sys/cdefs.h>
-#undef complex
-#define complex _Complex
-#undef _Complex_I
-#define _Complex_I (__extension__ 1.0iF)
-#undef I
-#define I _Complex_I
-=======
 # define rta_cabs cabs
 # define rta_cacos cacos
 # define rta_cacosh cacosh
@@ -228,7 +191,6 @@
 #     define _Complex_I (__extension__ 1.0iF)
 #     undef I
 #     define I _Complex_I
->>>>>>> e7848ec2
 
 extern float complex cacosf(float complex);
 extern double complex cacos(double complex);
@@ -318,22 +280,6 @@
 extern double creal(double complex);
 extern long double creall(long double complex);
 
-<<<<<<< HEAD
-#endif /* __APPLE__ */
-#endif /* __cplusplus */
-
-#if (RTA_COMPLEX_TYPE == RTA_FLOAT_TYPE)
-#undef rta_complex_t
-#define rta_complex_t float complex
-static inline rta_complex_t rta_make_complex(float real, float imag)
-{
-#if (__STDC_VERSION__ > 199901L || __DARWIN_C_LEVEL >= __DARWIN_C_FULL) \
-     && defined __clang__
-  return (rta_complex_t){real, imag};
-#else // old gcc way of creating a complex number
-  return (real + imag * I);
-#endif
-=======
 #   else /* __APPLE__ or __GNUC__ */
 #     error "unknown C++ compiler"
 #   endif /* __APPLE__ or __GNUC__ */
@@ -356,7 +302,6 @@
 static inline rta_complex_t rta_make_complex(float real, float imag)
 {
   return RTA_MAKE_COMPLEX(real, imag);
->>>>>>> e7848ec2
 }
 
 #   define rta_cabs cabsf
@@ -389,16 +334,7 @@
 #   define rta_complex_t double complex
 static inline rta_complex_t rta_make_complex(double real, double imag)
 {
-<<<<<<< HEAD
-#if (__STDC_VERSION__ > 199901L || __DARWIN_C_LEVEL >= __DARWIN_C_FULL) \
-&& defined __clang__
-    return (rta_complex_t){real, imag};
-#else // old gcc way of creating a complex number
-  return real + imag * I;
-#endif
-=======
   return RTA_MAKE_COMPLEX(real, imag);
->>>>>>> e7848ec2
 }
 
 #   define rta_cabs cabs
@@ -431,48 +367,6 @@
 #   define rta_complex_t long double complex
 static inline rta_complex_t rta_make_complex(long double real, long double imag)
 {
-<<<<<<< HEAD
-#if (__STDC_VERSION__ > 199901L || __DARWIN_C_LEVEL >= __DARWIN_C_FULL) \
-&& defined __clang__
-    return (rta_complex_t){real, imag};
-#else // old gcc way of creating a complex number
-  return real + imag * I;
-#endif
-}
-
-#define rta_cabs cabsl
-#define rta_cacos cacosl
-#define rta_cacosh cacoshl
-#define rta_carg cargl
-#define rta_casin casinl
-#define rta_casinh casinhl
-#define rta_catan catanl
-#define rta_catanh catanhl
-#define rta_ccos ccosl
-#define rta_ccosh ccoshl
-#define rta_cexp cexpl
-#define rta_cimag cimagl
-#define rta_clog clogl
-#define rta_conj conjl
-#define rta_cpow cpowl
-#define rta_cproj cprojl
-#define rta_creal creall
-#define rta_csin csinl
-#define rta_csinh csinhl
-#define rta_csqrt csqrtl
-#define rta_ctan ctanl
-#define rta_ctanh ctanhl
-
-#endif
-
-#define rta_add_complex(a, b) ((a)+(b))
-#define rta_sub_complex(a, b) ((a)-(b))
-#define rta_mul_complex(a, b) ((a)*(b))
-#define rta_div_complex(a, b) ((a)/(b))
-#define rta_mul_complex_real(a, b) ((a)*(b))
-#define rta_set_complex_real(a, b) ((a) = (b))
-
-=======
   return RTA_MAKE_COMPLEX(real, imag);
 }
 
@@ -509,7 +403,6 @@
 # define rta_set_complex_real(a, b) ((a) = (b))
 
 /* end Apple or Linux */
->>>>>>> e7848ec2
 #endif /* platform (WIN32 or APPLE) */
 
 #endif /* _RTA_COMPLEX_H_ */