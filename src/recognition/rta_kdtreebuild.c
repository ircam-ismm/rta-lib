--- conflicted
+++ resolved
@@ -52,7 +52,7 @@
 static void compute_mean (rta_kdtree_t *t, int node, int dim)
 {
   rta_kdtree_node_t *n    = &t->nodes[node];
-  rta_real_t    *mean_ptr = t->mean + node * t->ndim;
+  rta_real_t  *mean_ptr   = t->mean + node * t->ndim;
   int          nstart     = n->startind;
   int          nend       = n->endind;
   int          nvector    = nend - nstart + 1; // number of vectors of processed node
@@ -60,12 +60,12 @@
   int          i, j;
 
   if (dim < 0)
-  {   /* all dimensions */
+  { /* all dimensions */
     dstart = 0;
     dend   = t->ndim;
   }
   else
-  {   /* calculate mean only over given dimension */
+  { /* calculate mean only over given dimension */
     dstart = dim;
     dend   = dim + 1;
 #if RTA_DEBUG_KDTREEBUILD
@@ -93,7 +93,7 @@
 static void compute_middle (rta_kdtree_t *t, int node, int dim)
 {
   rta_kdtree_node_t *n    = &t->nodes[node];
-  rta_real_t    *mean_ptr = t->mean + node * t->ndim;
+  rta_real_t  *mean_ptr   = t->mean + node * t->ndim;
   int          nstart     = n->startind;
   int          nend       = n->endind;
   int          dstart, dend;
@@ -155,7 +155,7 @@
     rta_real_t x = rta_kdtree_get_element(t, i, dim);
 
     if (!isfinite(x))
-	return 0;	// element is NaN or Inf
+        return 0;       // element is NaN or Inf
     if (x < min)
       min = x;
     if (x > max)
@@ -258,7 +258,7 @@
       break;
 /*
       case mmode_median:
-  compute_median(t, node);
+        compute_median(t, node);
       break;
 */
     case mmode_middle:
@@ -276,29 +276,19 @@
 }
 
 
-<<<<<<< HEAD
-/* vector to orthogonal plane node distance along split dimension dim */
-// static rta_real_t distV2orthoH (const rta_real_t* vect, rta_real_t* mean, int dim, rta_bpf_t  *distfunc[])
-#define distV2orthoH(vect, mean, dim, distfunc)  distV2orthoH_stride(vect, 1, mean, dim, distfunc)
-=======
 /* vector to orthogonal plane node signed(!) distance along split dimension dim */
-static rta_real_t distV2orthoH (const rta_real_t* vect,
-                                rta_real_t* mean, int dim,
-                                rta_bpf_t  *distfunc[])
-{
-  return RTA_DMAP(vect[dim], mean[dim], distfunc[dim]); // distfunc(x - y)
-}
->>>>>>> 345dbcb8
+// static rta_real_t distV2orthoH (const rta_real_t* vect, rta_real_t* mean, int dim, rta_bpf_t  *distwarp[])
+#define distV2orthoH(vect, mean, dim, distwarp)  distV2orthoH_stride(vect, 1, mean, dim, distwarp)
 
 static rta_real_t distV2orthoH_stride (const rta_real_t* vect, int stride,
                                        rta_real_t* mean, int dim,
-                                       rta_bpf_t  *distfunc[])
-{
-  return RTA_DMAP(vect[dim * stride], mean[dim], distfunc[dim]); // distfunc(x - y)
+                                       rta_bpf_t  *distwarp[])
+{
+  return RTA_DMAP(vect[dim * stride], mean[dim], distwarp[dim]); // distwarp(x - y)
 }
 
 static rta_real_t distV2orthoH_weighted (const rta_real_t* vect, int stride, rta_real_t* mean,
-                                         const rta_real_t *sigma, int dim, rta_bpf_t *distfunc[])
+                                         const rta_real_t *sigma, int dim, rta_bpf_t *distwarp[])
 {
 #if RTA_DEBUG_KDTREEBUILD > 1
   rta_post("distV2orthoH_weighted on dim %d: (%f - %f) / %f = %f\n",
@@ -306,26 +296,22 @@
     sigma[dim] > 0  ?  (vect[dim * stride] - mean[dim]) / sigma[dim]  :  0);
 #endif
   return sigma[dim] > 0
-       ? RTA_DMAPW(vect[dim * stride], mean[dim], sigma[dim], distfunc[dim]) // distfunc((x - y) / sigma)
+       ? RTA_DMAPW(vect[dim * stride], mean[dim], sigma[dim], distwarp[dim]) // distwarp((x - y) / sigma)
        : 0;
 }
 
 /* vector to general plane node signed distance */
 static rta_real_t distV2H (const rta_real_t* vect,
-         const rta_real_t* plane,
-         const rta_real_t* mean,
-         int ndim, rta_real_t norm,
-         rta_bpf_t *distfunc[])
+                           const rta_real_t* plane,
+                           const rta_real_t* mean,
+                           int ndim, rta_real_t norm,
+                           rta_bpf_t *distwarp[])
 { // standard algebra computing
   int i;
   rta_real_t dotprod = 0;
 
   for(i = 0; i < ndim; i++)
-<<<<<<< HEAD
-    dotprod += RTA_DMAP(vect[i], mean[i], distfunc[i]) * plane[i]; // distfunc(x - y)
-=======
-    dotprod += RTA_DMAP(vect[i], mean[i], distfunc[i]) * plane[i]; // distfunc(x - y) * plane
->>>>>>> 345dbcb8
+    dotprod += RTA_DMAP(vect[i], mean[i], distwarp[i]) * plane[i]; // distwarp(x - y) * plane
 
   return (dotprod / norm); // returns signed distance?
 }
@@ -334,13 +320,13 @@
                                   const rta_real_t* plane,
                                   const rta_real_t* mean,
                                   int ndim, rta_real_t norm,
-                                  rta_bpf_t *distfunc[])
+                                  rta_bpf_t *distwarp[])
 { // standard algebra computing
   int i, iv;
   rta_real_t dotprod = 0;
 
   for(i = 0, iv = 0; i < ndim; i++, iv += stride)
-    dotprod += RTA_DMAP(vect[iv], mean[i], distfunc[i]) * plane[i]; // distfunc(x - y)
+    dotprod += RTA_DMAP(vect[iv], mean[i], distwarp[i]) * plane[i]; // distwarp(x - y)
 
   return (dotprod / norm); // returns signed distance?
 }
@@ -350,18 +336,14 @@
                                     const rta_real_t* mean,
                                     const rta_real_t *sigma,
                                     int ndim, rta_real_t norm,
-                                    rta_bpf_t *distfunc[])
+                                    rta_bpf_t *distwarp[])
 { // standard algebra computing
   int i, iv;
   rta_real_t dotprod = 0;
 
   for (i = 0, iv = 0; i < ndim; i++, iv += stride)
     if (sigma[i] > 0)
-<<<<<<< HEAD
-      dotprod += RTA_DMAPW(vect[iv], mean[i], sigma[i], distfunc[i]) * plane[i]; // distfunc((x - y) / sigma)
-=======
-      dotprod += RTA_DMAPW(vect[iv], mean[i], sigma[i], distfunc[i]) * plane[i]; // distfunc((x - y) / sigma) * plane
->>>>>>> 345dbcb8
+      dotprod += RTA_DMAPW(vect[iv], mean[i], sigma[i], distwarp[i]) * plane[i]; // distwarp((x - y) / sigma) * plane
 
   return (dotprod / norm); // returns signed distance?
 }
